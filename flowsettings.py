import os
from importlib.metadata import version
from inspect import currentframe, getframeinfo
from pathlib import Path

from decouple import config
from theflow.settings.default import *  # noqa

cur_frame = currentframe()
if cur_frame is None:
    raise ValueError("Cannot get the current frame.")
this_file = getframeinfo(cur_frame).filename
this_dir = Path(this_file).parent

# change this if your app use a different name
KH_PACKAGE_NAME = "kotaemon_app"

KH_APP_VERSION = config("KH_APP_VERSION", None)
if not KH_APP_VERSION:
    try:
        # Caution: This might produce the wrong version
        # https://stackoverflow.com/a/59533071
        KH_APP_VERSION = version(KH_PACKAGE_NAME)
    except Exception:
        KH_APP_VERSION = "local"

KH_ENABLE_FIRST_SETUP = True
KH_DEMO_MODE = config("KH_DEMO_MODE", default=False, cast=bool)

# App can be ran from anywhere and it's not trivial to decide where to store app data.
# So let's use the same directory as the flowsetting.py file.
KH_APP_DATA_DIR = this_dir / "ktem_app_data"
KH_APP_DATA_EXISTS = KH_APP_DATA_DIR.exists()
KH_APP_DATA_DIR.mkdir(parents=True, exist_ok=True)

# User data directory
KH_USER_DATA_DIR = KH_APP_DATA_DIR / "user_data"
KH_USER_DATA_DIR.mkdir(parents=True, exist_ok=True)

# markdown output directory
KH_MARKDOWN_OUTPUT_DIR = KH_APP_DATA_DIR / "markdown_cache_dir"
KH_MARKDOWN_OUTPUT_DIR.mkdir(parents=True, exist_ok=True)

# chunks output directory
KH_CHUNKS_OUTPUT_DIR = KH_APP_DATA_DIR / "chunks_cache_dir"
KH_CHUNKS_OUTPUT_DIR.mkdir(parents=True, exist_ok=True)

# zip output directory
KH_ZIP_OUTPUT_DIR = KH_APP_DATA_DIR / "zip_cache_dir"
KH_ZIP_OUTPUT_DIR.mkdir(parents=True, exist_ok=True)

# zip input directory
KH_ZIP_INPUT_DIR = KH_APP_DATA_DIR / "zip_cache_dir_in"
KH_ZIP_INPUT_DIR.mkdir(parents=True, exist_ok=True)

# HF models can be big, let's store them in the app data directory so that it's easier
# for users to manage their storage.
# ref: https://huggingface.co/docs/huggingface_hub/en/guides/manage-cache
os.environ["HF_HOME"] = str(KH_APP_DATA_DIR / "huggingface")
os.environ["HF_HUB_CACHE"] = str(KH_APP_DATA_DIR / "huggingface")

# doc directory
KH_DOC_DIR = this_dir / "docs"

KH_MODE = "dev"
KH_FEATURE_CHAT_SUGGESTION = config(
    "KH_FEATURE_CHAT_SUGGESTION", default=False, cast=bool
)
KH_FEATURE_USER_MANAGEMENT = config(
    "KH_FEATURE_USER_MANAGEMENT", default=True, cast=bool
)
KH_USER_CAN_SEE_PUBLIC = None
KH_FEATURE_USER_MANAGEMENT_ADMIN = str(
    config("KH_FEATURE_USER_MANAGEMENT_ADMIN", default="admin")
)
KH_FEATURE_USER_MANAGEMENT_PASSWORD = str(
    config("KH_FEATURE_USER_MANAGEMENT_PASSWORD", default="admin")
)
KH_ENABLE_ALEMBIC = False
KH_DATABASE = f"sqlite:///{KH_USER_DATA_DIR / 'sql.db'}"
KH_FILESTORAGE_PATH = str(KH_USER_DATA_DIR / "files")

KH_DOCSTORE = {
    # "__type__": "kotaemon.storages.ElasticsearchDocumentStore",
    # "__type__": "kotaemon.storages.SimpleFileDocumentStore",
    "__type__": "kotaemon.storages.LanceDBDocumentStore",
    "path": str(KH_USER_DATA_DIR / "docstore"),
}
KH_VECTORSTORE = {
    # "__type__": "kotaemon.storages.LanceDBVectorStore",
    "__type__": "kotaemon.storages.ChromaVectorStore",
    # "__type__": "kotaemon.storages.MilvusVectorStore",
    # "__type__": "kotaemon.storages.QdrantVectorStore",
    "path": str(KH_USER_DATA_DIR / "vectorstore"),
}
KH_LLMS = {}
KH_EMBEDDINGS = {}
KH_RERANKINGS = {}

# populate options from config
if config("AZURE_OPENAI_API_KEY", default="") and config(
    "AZURE_OPENAI_ENDPOINT", default=""
):
    if config("AZURE_OPENAI_CHAT_DEPLOYMENT", default=""):
        KH_LLMS["azure"] = {
            "spec": {
                "__type__": "kotaemon.llms.AzureChatOpenAI",
                "temperature": 0,
                "azure_endpoint": config("AZURE_OPENAI_ENDPOINT", default=""),
                "api_key": config("AZURE_OPENAI_API_KEY", default=""),
                "api_version": config("OPENAI_API_VERSION", default="")
                or "2024-02-15-preview",
                "azure_deployment": config("AZURE_OPENAI_CHAT_DEPLOYMENT", default=""),
                "timeout": 20,
            },
            "default": False,
        }
    if config("AZURE_OPENAI_EMBEDDINGS_DEPLOYMENT", default=""):
        KH_EMBEDDINGS["azure"] = {
            "spec": {
                "__type__": "kotaemon.embeddings.AzureOpenAIEmbeddings",
                "azure_endpoint": config("AZURE_OPENAI_ENDPOINT", default=""),
                "api_key": config("AZURE_OPENAI_API_KEY", default=""),
                "api_version": config("OPENAI_API_VERSION", default="")
                or "2024-02-15-preview",
                "azure_deployment": config(
                    "AZURE_OPENAI_EMBEDDINGS_DEPLOYMENT", default=""
                ),
                "timeout": 10,
            },
            "default": False,
        }

if config("OPENAI_API_KEY", default=""):
    KH_LLMS["openai"] = {
        "spec": {
            "__type__": "kotaemon.llms.ChatOpenAI",
            "temperature": 0,
            "base_url": config("OPENAI_API_BASE", default="")
            or "https://api.openai.com/v1",
            "api_key": config("OPENAI_API_KEY", default=""),
            "model": config("OPENAI_CHAT_MODEL", default="gpt-3.5-turbo"),
            "timeout": 20,
        },
        "default": True,
    }
    KH_EMBEDDINGS["openai"] = {
        "spec": {
            "__type__": "kotaemon.embeddings.OpenAIEmbeddings",
            "base_url": config("OPENAI_API_BASE", default="https://api.openai.com/v1"),
            "api_key": config("OPENAI_API_KEY", default=""),
            "model": config(
                "OPENAI_EMBEDDINGS_MODEL", default="text-embedding-ada-002"
            ),
            "timeout": 10,
            "context_length": 8191,
        },
        "default": True,
    }

if config("LOCAL_MODEL", default=""):
    KH_LLMS["ollama"] = {
        "spec": {
            "__type__": "kotaemon.llms.ChatOpenAI",
            "base_url": "http://localhost:11434/v1/",
            "model": config("LOCAL_MODEL", default="llama3.1:8b"),
            "api_key": "ollama",
        },
        "default": False,
    }
    KH_EMBEDDINGS["ollama"] = {
        "spec": {
            "__type__": "kotaemon.embeddings.OpenAIEmbeddings",
            "base_url": "http://localhost:11434/v1/",
            "model": config("LOCAL_MODEL_EMBEDDINGS", default="nomic-embed-text"),
            "api_key": "ollama",
        },
        "default": False,
    }

    KH_EMBEDDINGS["fast_embed"] = {
        "spec": {
            "__type__": "kotaemon.embeddings.FastEmbedEmbeddings",
            "model_name": "BAAI/bge-base-en-v1.5",
        },
        "default": False,
    }

# additional LLM configurations
KH_LLMS["claude"] = {
    "spec": {
        "__type__": "kotaemon.llms.chats.LCAnthropicChat",
        "model_name": "claude-3-5-sonnet-20240620",
        "api_key": "your-key",
    },
    "default": False,
}
KH_LLMS["gemini"] = {
    "spec": {
        "__type__": "kotaemon.llms.chats.LCGeminiChat",
        "model_name": "gemini-1.5-pro",
        "api_key": "your-key",
    },
    "default": False,
}
KH_LLMS["groq"] = {
    "spec": {
        "__type__": "kotaemon.llms.ChatOpenAI",
        "base_url": "https://api.groq.com/openai/v1",
        "model": "llama-3.1-8b-instant",
        "api_key": "your-key",
    },
    "default": False,
}
KH_LLMS["cohere"] = {
    "spec": {
        "__type__": "kotaemon.llms.chats.LCCohereChat",
        "model_name": "command-r-plus-08-2024",
        "api_key": config("COHERE_API_KEY", default="your-key"),
    },
    "default": False,
}

# additional embeddings configurations
KH_EMBEDDINGS["cohere"] = {
    "spec": {
        "__type__": "kotaemon.embeddings.LCCohereEmbeddings",
        "model": "embed-multilingual-v3.0",
        "cohere_api_key": config("COHERE_API_KEY", default="your-key"),
        "user_agent": "default",
    },
    "default": False,
}
# KH_EMBEDDINGS["huggingface"] = {
#     "spec": {
#         "__type__": "kotaemon.embeddings.LCHuggingFaceEmbeddings",
#         "model_name": "sentence-transformers/all-mpnet-base-v2",
#     },
#     "default": False,
# }

# default reranking models
KH_RERANKINGS["cohere"] = {
    "spec": {
        "__type__": "kotaemon.rerankings.CohereReranking",
        "model_name": "rerank-multilingual-v2.0",
        "cohere_api_key": config("COHERE_API_KEY", default=""),
    },
    "default": True,
}

KH_REASONINGS = [
    "ktem.reasoning.simple.FullQAPipeline",
    "ktem.reasoning.simple.FullDecomposeQAPipeline",
    "ktem.reasoning.react.ReactAgentPipeline",
    "ktem.reasoning.rewoo.RewooAgentPipeline",
]
KH_REASONINGS_USE_MULTIMODAL = config("USE_MULTIMODAL", default=False, cast=bool)
KH_VLM_ENDPOINT = "{0}/openai/deployments/{1}/chat/completions?api-version={2}".format(
    config("AZURE_OPENAI_ENDPOINT", default=""),
    config("OPENAI_VISION_DEPLOYMENT_NAME", default="gpt-4o"),
    config("OPENAI_API_VERSION", default=""),
)


SETTINGS_APP: dict[str, dict] = {}


SETTINGS_REASONING = {
    "use": {
        "name": "Reasoning options",
        "value": None,
        "choices": [],
        "component": "radio",
    },
    "lang": {
        "name": "Language",
        "value": "en",
        "choices": [("English", "en"), ("Japanese", "ja"), ("Vietnamese", "vi")],
        "component": "dropdown",
    },
    "max_context_length": {
        "name": "Max context length (LLM)",
        "value": 32000,
        "component": "number",
    },
}

USE_NANO_GRAPHRAG = config("USE_NANO_GRAPHRAG", default=False, cast=bool)
USE_LIGHTRAG = config("USE_LIGHTRAG", default=False, cast=bool)

GRAPHRAG_INDEX_TYPES = ["ktem.index.file.graph.GraphRAGIndex"]

if USE_NANO_GRAPHRAG:
    GRAPHRAG_INDEX_TYPES.append("ktem.index.file.graph.NanoGraphRAGIndex")
elif USE_LIGHTRAG:
    GRAPHRAG_INDEX_TYPES.append("ktem.index.file.graph.LightRAGIndex")

KH_INDEX_TYPES = [
    "ktem.index.file.FileIndex",
    *GRAPHRAG_INDEX_TYPES,
]

GRAPHRAG_INDICES = [
    {
<<<<<<< HEAD
        "name": "GraphRAG Collection",
        "config": {
            "supported_file_types": (
                ".png, .jpeg, .jpg, .tiff, .tif, .pdf, .xls, .xlsx, .doc, .docx, "
                ".pptx, .csv, .html, .mhtml, .txt, .md, .zip"
            ),
            "private": False,
        },
        "index_type": "ktem.index.file.graph.GraphRAGIndex",
    }
    if not USE_NANO_GRAPHRAG
    else {
        "name": "NanoGraphRAG Collection",
=======
        "name": graph_type.split(".")[-1].replace("Index", ""),  # get last name
>>>>>>> 32732c35
        "config": {
            "supported_file_types": (
                ".png, .jpeg, .jpg, .tiff, .tif, .pdf, .xls, .xlsx, .doc, .docx, "
                ".pptx, .csv, .html, .mhtml, .txt, .md, .zip"
            ),
            "private": False,
        },
        "index_type": graph_type,
    }
    for graph_type in GRAPHRAG_INDEX_TYPES
]

KH_INDICES = [
    {
        "name": "File Collection",
        "config": {
            "supported_file_types": (
                ".png, .jpeg, .jpg, .tiff, .tif, .pdf, .xls, .xlsx, .doc, .docx, "
                ".pptx, .csv, .html, .mhtml, .txt, .md, .zip"
            ),
            "private": False,
        },
        "index_type": "ktem.index.file.FileIndex",
    },
    *GRAPHRAG_INDICES,
]<|MERGE_RESOLUTION|>--- conflicted
+++ resolved
@@ -303,23 +303,8 @@
 
 GRAPHRAG_INDICES = [
     {
-<<<<<<< HEAD
-        "name": "GraphRAG Collection",
-        "config": {
-            "supported_file_types": (
-                ".png, .jpeg, .jpg, .tiff, .tif, .pdf, .xls, .xlsx, .doc, .docx, "
-                ".pptx, .csv, .html, .mhtml, .txt, .md, .zip"
-            ),
-            "private": False,
-        },
-        "index_type": "ktem.index.file.graph.GraphRAGIndex",
-    }
-    if not USE_NANO_GRAPHRAG
-    else {
-        "name": "NanoGraphRAG Collection",
-=======
-        "name": graph_type.split(".")[-1].replace("Index", ""),  # get last name
->>>>>>> 32732c35
+        "name": graph_type.split(".")[-1].replace("Index", "")
+        + " Collection",  # get last name
         "config": {
             "supported_file_types": (
                 ".png, .jpeg, .jpg, .tiff, .tif, .pdf, .xls, .xlsx, .doc, .docx, "
