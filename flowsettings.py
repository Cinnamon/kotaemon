import os
from importlib.metadata import version
from inspect import currentframe, getframeinfo
from pathlib import Path

from decouple import config
from theflow.settings.default import *  # noqa

cur_frame = currentframe()
if cur_frame is None:
    raise ValueError("Cannot get the current frame.")
this_file = getframeinfo(cur_frame).filename
this_dir = Path(this_file).parent

# change this if your app use a different name
KH_PACKAGE_NAME = "kotaemon_app"

KH_APP_VERSION = config("KH_APP_VERSION", None)
if not KH_APP_VERSION:
    try:
        # Caution: This might produce the wrong version
        # https://stackoverflow.com/a/59533071
        KH_APP_VERSION = version(KH_PACKAGE_NAME)
    except Exception:
        KH_APP_VERSION = "local"

# App can be ran from anywhere and it's not trivial to decide where to store app data.
# So let's use the same directory as the flowsetting.py file.
KH_APP_DATA_DIR = this_dir / "ktem_app_data"
KH_APP_DATA_DIR.mkdir(parents=True, exist_ok=True)

# User data directory
KH_USER_DATA_DIR = KH_APP_DATA_DIR / "user_data"
KH_USER_DATA_DIR.mkdir(parents=True, exist_ok=True)

# markdown output directory
KH_MARKDOWN_OUTPUT_DIR = KH_APP_DATA_DIR / "markdown_cache_dir"
KH_MARKDOWN_OUTPUT_DIR.mkdir(parents=True, exist_ok=True)

# chunks output directory
KH_CHUNKS_OUTPUT_DIR = KH_APP_DATA_DIR / "chunks_cache_dir"
KH_CHUNKS_OUTPUT_DIR.mkdir(parents=True, exist_ok=True)

# zip output directory
KH_ZIP_OUTPUT_DIR = KH_APP_DATA_DIR / "zip_cache_dir"
KH_ZIP_OUTPUT_DIR.mkdir(parents=True, exist_ok=True)

# zip input directory
KH_ZIP_INPUT_DIR = KH_APP_DATA_DIR / "zip_cache_dir_in"
KH_ZIP_INPUT_DIR.mkdir(parents=True, exist_ok=True)

# HF models can be big, let's store them in the app data directory so that it's easier
# for users to manage their storage.
# ref: https://huggingface.co/docs/huggingface_hub/en/guides/manage-cache
os.environ["HF_HOME"] = str(KH_APP_DATA_DIR / "huggingface")
os.environ["HF_HUB_CACHE"] = str(KH_APP_DATA_DIR / "huggingface")

# doc directory
KH_DOC_DIR = this_dir / "docs"

KH_MODE = "dev"
KH_FEATURE_USER_MANAGEMENT = True
KH_USER_CAN_SEE_PUBLIC = None
KH_FEATURE_USER_MANAGEMENT_ADMIN = str(
    config("KH_FEATURE_USER_MANAGEMENT_ADMIN", default="admin")
)
KH_FEATURE_USER_MANAGEMENT_PASSWORD = str(
    config("KH_FEATURE_USER_MANAGEMENT_PASSWORD", default="admin")
)
KH_ENABLE_ALEMBIC = False
KH_DATABASE = f"sqlite:///{KH_USER_DATA_DIR / 'sql.db'}"
KH_FILESTORAGE_PATH = str(KH_USER_DATA_DIR / "files")

KH_DOCSTORE = {
    # "__type__": "kotaemon.storages.ElasticsearchDocumentStore",
    # "__type__": "kotaemon.storages.SimpleFileDocumentStore",
    "__type__": "kotaemon.storages.LanceDBDocumentStore",
    "path": str(KH_USER_DATA_DIR / "docstore"),
}
KH_VECTORSTORE = {
    # "__type__": "kotaemon.storages.LanceDBVectorStore",
    "__type__": "kotaemon.storages.ChromaVectorStore",
    # "__type__": "kotaemon.storages.MilvusVectorStore",
    "path": str(KH_USER_DATA_DIR / "vectorstore"),
}
KH_LLMS = {}
KH_EMBEDDINGS = {}

# populate options from config
if config("AZURE_OPENAI_API_KEY", default="") and config(
    "AZURE_OPENAI_ENDPOINT", default=""
):
    if config("AZURE_OPENAI_CHAT_DEPLOYMENT", default=""):
        KH_LLMS["azure"] = {
            "spec": {
                "__type__": "kotaemon.llms.AzureChatOpenAI",
                "temperature": 0,
                "azure_endpoint": config("AZURE_OPENAI_ENDPOINT", default=""),
                "api_key": config("AZURE_OPENAI_API_KEY", default=""),
                "api_version": config("OPENAI_API_VERSION", default="")
                or "2024-02-15-preview",
                "azure_deployment": config("AZURE_OPENAI_CHAT_DEPLOYMENT", default=""),
                "timeout": 20,
            },
            "default": False,
        }
    if config("AZURE_OPENAI_EMBEDDINGS_DEPLOYMENT", default=""):
        KH_EMBEDDINGS["azure"] = {
            "spec": {
                "__type__": "kotaemon.embeddings.AzureOpenAIEmbeddings",
                "azure_endpoint": config("AZURE_OPENAI_ENDPOINT", default=""),
                "api_key": config("AZURE_OPENAI_API_KEY", default=""),
                "api_version": config("OPENAI_API_VERSION", default="")
                or "2024-02-15-preview",
                "azure_deployment": config(
                    "AZURE_OPENAI_EMBEDDINGS_DEPLOYMENT", default=""
                ),
                "timeout": 10,
            },
            "default": False,
        }

if config("OPENAI_API_KEY", default=""):
    KH_LLMS["openai"] = {
        "spec": {
            "__type__": "kotaemon.llms.ChatOpenAI",
            "temperature": 0,
            "base_url": config("OPENAI_API_BASE", default="")
            or "https://api.openai.com/v1",
            "api_key": config("OPENAI_API_KEY", default=""),
            "model": config("OPENAI_CHAT_MODEL", default="gpt-3.5-turbo"),
            "timeout": 20,
        },
        "default": True,
    }
    KH_EMBEDDINGS["openai"] = {
        "spec": {
            "__type__": "kotaemon.embeddings.OpenAIEmbeddings",
            "base_url": config("OPENAI_API_BASE", default="https://api.openai.com/v1"),
            "api_key": config("OPENAI_API_KEY", default=""),
            "model": config(
                "OPENAI_EMBEDDINGS_MODEL", default="text-embedding-ada-002"
            ),
            "timeout": 10,
            "context_length": 8191,
        },
        "default": True,
    }

if config("LOCAL_MODEL", default=""):
    KH_LLMS["ollama"] = {
        "spec": {
            "__type__": "kotaemon.llms.ChatOpenAI",
            "base_url": "http://localhost:11434/v1/",
            "model": config("LOCAL_MODEL", default="llama3.1:8b"),
            "api_key": "ollama",
        },
        "default": False,
    }
    KH_EMBEDDINGS["ollama"] = {
        "spec": {
            "__type__": "kotaemon.embeddings.OpenAIEmbeddings",
            "base_url": "http://localhost:11434/v1/",
            "model": config("LOCAL_MODEL_EMBEDDINGS", default="nomic-embed-text"),
            "api_key": "ollama",
        },
        "default": False,
    }

    KH_EMBEDDINGS["fast_embed"] = {
        "spec": {
            "__type__": "kotaemon.embeddings.FastEmbedEmbeddings",
            "model_name": "BAAI/bge-base-en-v1.5",
        },
        "default": False,
    }

# additional LLM configurations
KH_LLMS["claude"] = {
    "spec": {
        "__type__": "kotaemon.llms.chats.LCAnthropicChat",
        "model_name": "claude-3-5-sonnet-20240620",
        "api_key": "your-key",
    },
    "default": False,
}
# KH_LLMS["gemini"] = {
#     "spec": {
#         "__type__": "kotaemon.llms.chats.LCGeminiChat",
#         "model_name": "gemini-1.5-pro",
#         "api_key": "your-key",
#     },
#     "default": False,
# }
KH_LLMS["groq"] = {
    "spec": {
        "__type__": "kotaemon.llms.ChatOpenAI",
        "base_url": "https://api.groq.com/openai/v1",
        "model": "llama-3.1-8b-instant",
        "api_key": "your-key",
    },
    "default": False,
}

<<<<<<< HEAD
=======
# additional embeddings configurations
KH_EMBEDDINGS["cohere"] = {
    "spec": {
        "__type__": "kotaemon.embeddings.LCCohereEmbeddings",
        "model": "embed-multilingual-v2.0",
        "cohere_api_key": "your-key",
    },
    "default": False,
}
# KH_EMBEDDINGS["huggingface"] = {
#     "spec": {
#         "__type__": "kotaemon.embeddings.LCHuggingFaceEmbeddings",
#         "model_name": "sentence-transformers/all-mpnet-base-v2",
#     },
#     "default": False,
# }

>>>>>>> 069f0f3c
KH_REASONINGS = [
    "ktem.reasoning.simple.FullQAPipeline",
    "ktem.reasoning.simple.FullDecomposeQAPipeline",
    "ktem.reasoning.react.ReactAgentPipeline",
    "ktem.reasoning.rewoo.RewooAgentPipeline",
]
KH_REASONINGS_USE_MULTIMODAL = False
KH_VLM_ENDPOINT = "{0}/openai/deployments/{1}/chat/completions?api-version={2}".format(
    config("AZURE_OPENAI_ENDPOINT", default=""),
    config("OPENAI_VISION_DEPLOYMENT_NAME", default="gpt-4o"),
    config("OPENAI_API_VERSION", default=""),
)


SETTINGS_APP: dict[str, dict] = {}


SETTINGS_REASONING = {
    "use": {
        "name": "Reasoning options",
        "value": None,
        "choices": [],
        "component": "radio",
    },
    "lang": {
        "name": "Language",
        "value": "en",
        "choices": [("English", "en"), ("Japanese", "ja"), ("Vietnamese", "vi")],
        "component": "dropdown",
    },
    "max_context_length": {
        "name": "Max context length (LLM)",
        "value": 32000,
        "component": "number",
    },
}


KH_INDEX_TYPES = [
    "ktem.index.file.FileIndex",
    "ktem.index.file.graph.GraphRAGIndex",
]
KH_INDICES = [
    {
        "name": "File",
        "config": {
            "supported_file_types": (
                ".png, .jpeg, .jpg, .tiff, .tif, .pdf, .xls, .xlsx, .doc, .docx, "
                ".pptx, .csv, .html, .mhtml, .txt, .md, .zip"
            ),
            "private": False,
        },
        "index_type": "ktem.index.file.FileIndex",
    },
    {
        "name": "GraphRAG",
        "config": {
            "supported_file_types": (
                ".png, .jpeg, .jpg, .tiff, .tif, .pdf, .xls, .xlsx, .doc, .docx, "
                ".pptx, .csv, .html, .mhtml, .txt, .md, .zip"
            ),
            "private": False,
        },
        "index_type": "ktem.index.file.graph.GraphRAGIndex",
    },
]<|MERGE_RESOLUTION|>--- conflicted
+++ resolved
@@ -202,8 +202,6 @@
     "default": False,
 }
 
-<<<<<<< HEAD
-=======
 # additional embeddings configurations
 KH_EMBEDDINGS["cohere"] = {
     "spec": {
@@ -221,7 +219,6 @@
 #     "default": False,
 # }
 
->>>>>>> 069f0f3c
 KH_REASONINGS = [
     "ktem.reasoning.simple.FullQAPipeline",
     "ktem.reasoning.simple.FullDecomposeQAPipeline",
