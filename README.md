--- conflicted
+++ resolved
@@ -140,13 +140,11 @@
 
 ![Chat tab](https://raw.githubusercontent.com/Cinnamon/kotaemon/main/docs/images/chat-tab.png)
 
-<<<<<<< HEAD
 - Check the Resources tab and LLMs and Embeddings and ensure that your `api_key` value is set correctly from your `.env`. file. If it is not set, you can set it here.
-=======
+
 ## Setup local models (for local / private RAG)
 
 See [Local model setup](docs/local_model.md).
->>>>>>> 17087683
 
 ## Customize your application
 
