--- conflicted
+++ resolved
@@ -161,15 +161,6 @@
 #toggle-dark-button {
   position: fixed;
   top: 6px;
-<<<<<<< HEAD
-  right: 60px;
-}
-
-#info-expand-button {
-  position: fixed;
-  top: 6px;
-  right: 85px;
-=======
   right: 30px;
 }
 
@@ -177,20 +168,16 @@
   position: absolute;
   top: 6px;
   right: 15px;
->>>>>>> db2737d3
 }
 
 #new-conv-button > img {
   position: relative;
   top: 0px;
   right: -50%;
-<<<<<<< HEAD
-=======
 }
 
 span.icon {
   color: #cecece;
->>>>>>> db2737d3
 }
 
 .upload-button {
