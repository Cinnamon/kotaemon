--- conflicted
+++ resolved
@@ -181,13 +181,8 @@
 )
 
 DEFAULT_QA_TABLE_PROMPT = (
-<<<<<<< HEAD
-    "Use the given context: texts, tables, and figures below to answer the question."
+    "Use the given context: texts, tables, and figures below to answer the question, "
     "then provide answer with clear explanation."
-=======
-    "List all rows (row number) from the table context that related to the question, "
-    "then provide detail answer with clear explanation. "
->>>>>>> 9e2fe4af
     "If you don't know the answer, just say that you don't know, "
     "don't try to make up an answer. Give answer in {lang}.\n\n"
     "Context:\n"
@@ -217,8 +212,6 @@
     "Answer: "
 )  # noqa
 
-<<<<<<< HEAD
-=======
 DEFAULT_REWRITE_PROMPT = (
     "Given the following question, rephrase and expand it "
     "to help you do better answering. Maintain all information "
@@ -228,7 +221,6 @@
     "Rephrased question: "
 )  # noqa
 
->>>>>>> 9e2fe4af
 
 class AnswerWithContextPipeline(BaseComponent):
     """Answer the question based on the evidence
@@ -771,8 +763,6 @@
             if without_citation:
                 for _ in without_citation:
                     yield _
-<<<<<<< HEAD
-=======
 
         qa_score = (
             round(answer.metadata["qa_score"], 2)
@@ -787,7 +777,6 @@
                 f"{qa_score}"
             ),
         )
->>>>>>> 9e2fe4af
 
         return answer
 
