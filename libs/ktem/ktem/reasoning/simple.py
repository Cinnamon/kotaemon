import asyncio
import html
import logging
import re
import threading
from collections import defaultdict
from difflib import SequenceMatcher
from functools import partial
from typing import Generator

import numpy as np
import tiktoken
from ktem.llms.manager import llms
from ktem.reasoning.prompt_optimization import (
    DecomposeQuestionPipeline,
    RewriteQuestionPipeline,
)
from ktem.utils.render import Render
from theflow.settings import settings as flowsettings

from kotaemon.base import (
    AIMessage,
    BaseComponent,
    Document,
    HumanMessage,
    Node,
    RetrievedDocument,
    SystemMessage,
)
from kotaemon.indices.qa.citation import CitationPipeline
from kotaemon.indices.splitters import TokenSplitter
from kotaemon.llms import ChatLLM, PromptTemplate
from kotaemon.loaders.utils.gpt4v import generate_gpt4v, stream_gpt4v

from .base import BaseReasoning

logger = logging.getLogger(__name__)

EVIDENCE_MODE_TEXT = 0
EVIDENCE_MODE_TABLE = 1
EVIDENCE_MODE_CHATBOT = 2
EVIDENCE_MODE_FIGURE = 3


def get_header(doc: Document):
    """Get the header for the document"""
    header = ""
    if "page_label" in doc.metadata:
        header += f" [Page {doc.metadata['page_label']}]"

    header += f" {doc.metadata.get('file_name', '<Unknown>')}"
    return header.strip()


def is_close(val1, val2, tolerance=1e-9):
    return abs(val1 - val2) <= tolerance


def find_text(search_span, context):
    sentence_list = search_span.split("\n")
    matches = []
    # don't search for small text
    if len(search_span) > 5:
        for sentence in sentence_list:
            match = SequenceMatcher(
                None, sentence, context, autojunk=False
            ).find_longest_match()
            if match.size > len(sentence) * 0.35:
                matches.append((match.b, match.b + match.size))

    return matches


_default_token_func = tiktoken.encoding_for_model("gpt-3.5-turbo").encode


class PrepareEvidencePipeline(BaseComponent):
    """Prepare the evidence text from the list of retrieved documents

    This step usually happens after `DocumentRetrievalPipeline`.

    Args:
        trim_func: a callback function or a BaseComponent, that splits a large
            chunk of text into smaller ones. The first one will be retained.
    """

    trim_func: TokenSplitter = TokenSplitter.withx(
        chunk_size=32000,
        chunk_overlap=0,
        separator=" ",
        tokenizer=partial(
            tiktoken.encoding_for_model("gpt-3.5-turbo").encode,
            allowed_special=set(),
            disallowed_special="all",
        ),
    )

    def run(self, docs: list[RetrievedDocument]) -> Document:
        evidence = ""
        table_found = 0
        evidence_modes = []

        for _id, retrieved_item in enumerate(docs):
            retrieved_content = ""
            page = retrieved_item.metadata.get("page_label", None)
            source = filename = retrieved_item.metadata.get("file_name", "-")
            if page:
                source += f" (Page {page})"
            if retrieved_item.metadata.get("type", "") == "table":
                evidence_modes.append(EVIDENCE_MODE_TABLE)
                if table_found < 5:
                    retrieved_content = retrieved_item.metadata.get("table_origin", "")
                    if retrieved_content not in evidence:
                        table_found += 1
                        evidence += (
                            f"<br><b>Table from {source}</b>\n"
                            + retrieved_content
                            + "\n<br>"
                        )
            elif retrieved_item.metadata.get("type", "") == "chatbot":
                evidence_modes.append(EVIDENCE_MODE_CHATBOT)
                retrieved_content = retrieved_item.metadata["window"]
                evidence += (
                    f"<br><b>Chatbot scenario from {filename} (Row {page})</b>\n"
                    + retrieved_content
                    + "\n<br>"
                )
            elif retrieved_item.metadata.get("type", "") == "image":
                evidence_modes.append(EVIDENCE_MODE_FIGURE)
                retrieved_content = retrieved_item.metadata.get("image_origin", "")
                retrieved_caption = html.escape(retrieved_item.get_content())
                evidence += (
                    f"<br><b>Figure from {source}</b>\n"
                    + f"<img width='85%' src='{retrieved_content}' "
                    + f"alt='{retrieved_caption}'/>"
                    + "\n<br>"
                )
            else:
                if "window" in retrieved_item.metadata:
                    retrieved_content = retrieved_item.metadata["window"]
                else:
                    retrieved_content = retrieved_item.text
                retrieved_content = retrieved_content.replace("\n", " ")
                if retrieved_content not in evidence:
                    evidence += (
                        f"<br><b>Content from {source}: </b> "
                        + retrieved_content
                        + " \n<br>"
                    )

        # resolve evidence mode
        evidence_mode = EVIDENCE_MODE_TEXT
        if EVIDENCE_MODE_FIGURE in evidence_modes:
            evidence_mode = EVIDENCE_MODE_FIGURE
        elif EVIDENCE_MODE_TABLE in evidence_modes:
            evidence_mode = EVIDENCE_MODE_TABLE

        if evidence_mode != EVIDENCE_MODE_FIGURE:
            # trim context by trim_len
            print("len (original)", len(evidence))
            if evidence:
                texts = self.trim_func([Document(text=evidence)])
                evidence = texts[0].text
                print("len (trimmed)", len(evidence))

        return Document(content=(evidence_mode, evidence))


DEFAULT_QA_TEXT_PROMPT = (
    "Use the following pieces of context to answer the question at the end in detail with clear explanation. "  # noqa: E501
    "If you don't know the answer, just say that you don't know, don't try to "
    "make up an answer. Give answer in "
    "{lang}.\n\n"
    "{context}\n"
    "Question: {question}\n"
    "Helpful Answer:"
)

DEFAULT_QA_TABLE_PROMPT = (
    "Use the given context: texts, tables, and figures below to answer the question, "
    "then provide answer with clear explanation."
    "If you don't know the answer, just say that you don't know, "
    "don't try to make up an answer. Give answer in {lang}.\n\n"
    "Context:\n"
    "{context}\n"
    "Question: {question}\n"
    "Helpful Answer:"
)  # noqa

DEFAULT_QA_CHATBOT_PROMPT = (
    "Pick the most suitable chatbot scenarios to answer the question at the end, "
    "output the provided answer text. If you don't know the answer, "
    "just say that you don't know. Keep the answer as concise as possible. "
    "Give answer in {lang}.\n\n"
    "Context:\n"
    "{context}\n"
    "Question: {question}\n"
    "Answer:"
)  # noqa

DEFAULT_QA_FIGURE_PROMPT = (
    "Use the given context: texts, tables, and figures below to answer the question. "
    "If you don't know the answer, just say that you don't know. "
    "Give answer in {lang}.\n\n"
    "Context: \n"
    "{context}\n"
    "Question: {question}\n"
    "Answer: "
)  # noqa

DEFAULT_REWRITE_PROMPT = (
    "Given the following question, rephrase and expand it "
    "to help you do better answering. Maintain all information "
    "in the original question. Keep the question as concise as possible. "
    "Give answer in {lang}\n"
    "Original question: {question}\n"
    "Rephrased question: "
)  # noqa

CONTEXT_RELEVANT_WARNING_SCORE = 0.7


class AnswerWithContextPipeline(BaseComponent):
    """Answer the question based on the evidence

    Args:
        llm: the language model to generate the answer
        citation_pipeline: generates citation from the evidence
        qa_template: the prompt template for LLM to generate answer (refer to
            evidence_mode)
        qa_table_template: the prompt template for LLM to generate answer for table
            (refer to evidence_mode)
        qa_chatbot_template: the prompt template for LLM to generate answer for
            pre-made scenarios (refer to evidence_mode)
        lang: the language of the answer. Currently support English and Japanese
    """

    llm: ChatLLM = Node(default_callback=lambda _: llms.get_default())
    vlm_endpoint: str = getattr(flowsettings, "KH_VLM_ENDPOINT", "")
    citation_pipeline: CitationPipeline = Node(
        default_callback=lambda _: CitationPipeline(llm=llms.get_default())
    )

    qa_template: str = DEFAULT_QA_TEXT_PROMPT
    qa_table_template: str = DEFAULT_QA_TABLE_PROMPT
    qa_chatbot_template: str = DEFAULT_QA_CHATBOT_PROMPT
    qa_figure_template: str = DEFAULT_QA_FIGURE_PROMPT

    enable_citation: bool = False
    system_prompt: str = ""
    lang: str = "English"  # support English and Japanese
    n_last_interactions: int = 5

    def get_prompt(self, question, evidence, evidence_mode: int):
        """Prepare the prompt and other information for LLM"""
        images = []

        if evidence_mode == EVIDENCE_MODE_TEXT:
            prompt_template = PromptTemplate(self.qa_template)
        elif evidence_mode == EVIDENCE_MODE_TABLE:
            prompt_template = PromptTemplate(self.qa_table_template)
        elif evidence_mode == EVIDENCE_MODE_FIGURE:
            prompt_template = PromptTemplate(self.qa_figure_template)
        else:
            prompt_template = PromptTemplate(self.qa_chatbot_template)

        if evidence_mode == EVIDENCE_MODE_FIGURE:
            # isolate image from evidence
            evidence, images = self.extract_evidence_images(evidence)
            prompt = prompt_template.populate(
                context=evidence,
                question=question,
                lang=self.lang,
            )
        else:
            prompt = prompt_template.populate(
                context=evidence,
                question=question,
                lang=self.lang,
            )

        return prompt, evidence, images

    def run(
        self, question: str, evidence: str, evidence_mode: int = 0, **kwargs
    ) -> Document:
        return self.invoke(question, evidence, evidence_mode, **kwargs)

    def invoke(
        self, question: str, evidence: str, evidence_mode: int = 0, **kwargs
    ) -> Document:
        history = kwargs.get("history", [])
        prompt, evidence, images = self.get_prompt(question, evidence, evidence_mode)

        output = ""
        if evidence_mode == EVIDENCE_MODE_FIGURE:
            output = generate_gpt4v(self.vlm_endpoint, images, prompt, max_tokens=768)
        else:
            messages = []
            if self.system_prompt:
                messages.append(SystemMessage(content=self.system_prompt))
            for human, ai in history[-self.n_last_interactions :]:
                messages.append(HumanMessage(content=human))
                messages.append(AIMessage(content=ai))
            messages.append(HumanMessage(content=prompt))
            output = self.llm(messages).text

        # retrieve the citation
        citation = None
        if evidence and self.enable_citation:
            citation = self.citation_pipeline.invoke(
                context=evidence, question=question
            )

        answer = Document(text=output, metadata={"citation": citation})

        return answer

    async def ainvoke(  # type: ignore
        self, question: str, evidence: str, evidence_mode: int = 0, **kwargs
    ) -> Document:
        """Answer the question based on the evidence

        In addition to the question and the evidence, this method also take into
        account evidence_mode. The evidence_mode tells which kind of evidence is.
        The kind of evidence affects:
            1. How the evidence is represented.
            2. The prompt to generate the answer.

        By default, the evidence_mode is 0, which means the evidence is plain text with
        no particular semantic representation. The evidence_mode can be:
            1. "table": There will be HTML markup telling that there is a table
                within the evidence.
            2. "chatbot": There will be HTML markup telling that there is a chatbot.
                This chatbot is a scenario, extracted from an Excel file, where each
                row corresponds to an interaction.

        Args:
            question: the original question posed by user
            evidence: the text that contain relevant information to answer the question
                (determined by retrieval pipeline)
            evidence_mode: the mode of evidence, 0 for text, 1 for table, 2 for chatbot
        """
        history = kwargs.get("history", [])
        prompt, evidence, images = self.get_prompt(question, evidence, evidence_mode)

        citation_task = None
        if evidence and self.enable_citation:
            citation_task = asyncio.create_task(
                self.citation_pipeline.ainvoke(context=evidence, question=question)
            )
            print("Citation task created")

        output = ""
        if evidence_mode == EVIDENCE_MODE_FIGURE:
            for text in stream_gpt4v(self.vlm_endpoint, images, prompt, max_tokens=768):
                output += text
                self.report_output(Document(channel="chat", content=text))
                await asyncio.sleep(0)
        else:
            messages = []
            if self.system_prompt:
                messages.append(SystemMessage(content=self.system_prompt))
            for human, ai in history[-self.n_last_interactions :]:
                messages.append(HumanMessage(content=human))
                messages.append(AIMessage(content=ai))
            messages.append(HumanMessage(content=prompt))

            try:
                # try streaming first
                print("Trying LLM streaming")
                for text in self.llm.stream(messages):
                    output += text.text
                    self.report_output(Document(content=text.text, channel="chat"))
                    await asyncio.sleep(0)
            except NotImplementedError:
                print("Streaming is not supported, falling back to normal processing")
                output = self.llm(messages).text
                self.report_output(Document(content=output, channel="chat"))

        # retrieve the citation
        print("Waiting for citation task")
        if citation_task is not None:
            citation = await citation_task
        else:
            citation = None

        answer = Document(text=output, metadata={"citation": citation})

        return answer

    def stream(  # type: ignore
        self, question: str, evidence: str, evidence_mode: int = 0, **kwargs
    ) -> Generator[Document, None, Document]:
        history = kwargs.get("history", [])

        # check if evidence exists, use QA prompt
        if evidence:
            prompt, evidence, images = self.get_prompt(
                question, evidence, evidence_mode
            )
        else:
            prompt = question
            images = []

        # retrieve the citation
        citation = None

        def citation_call():
            nonlocal citation
            citation = self.citation_pipeline(context=evidence, question=question)

        if evidence and self.enable_citation:
            # execute function call in thread
            citation_thread = threading.Thread(target=citation_call)
            citation_thread.start()
        else:
            citation_thread = None

        output = ""
        logprobs = []
        if evidence_mode == EVIDENCE_MODE_FIGURE:
            for text, _logprobs in stream_gpt4v(
                self.vlm_endpoint, images, prompt, max_tokens=768
            ):
                output += text
                logprobs += _logprobs
                yield Document(channel="chat", content=text)
        else:
            messages = []
            if self.system_prompt:
                messages.append(SystemMessage(content=self.system_prompt))
            for human, ai in history[-self.n_last_interactions :]:
                messages.append(HumanMessage(content=human))
                messages.append(AIMessage(content=ai))
            messages.append(HumanMessage(content=prompt))

            try:
                # try streaming first
                print("Trying LLM streaming")
                for out_msg in self.llm.stream(messages):
                    output += out_msg.text
                    logprobs += out_msg.logprobs
                    yield Document(channel="chat", content=out_msg.text)
            except NotImplementedError:
                print("Streaming is not supported, falling back to normal processing")
                output = self.llm(messages).text
                yield Document(channel="chat", content=output)

        if logprobs:
            qa_score = np.exp(np.average(logprobs))
        else:
            qa_score = None

        if citation_thread:
            citation_thread.join()
        answer = Document(
            text=output,
            metadata={"citation": citation, "qa_score": qa_score},
        )

        return answer

    def extract_evidence_images(self, evidence: str):
        """Util function to extract and isolate images from context/evidence"""
        image_pattern = r"src='(data:image\/[^;]+;base64[^']+)'"
        matches = re.findall(image_pattern, evidence)
        context = re.sub(image_pattern, "", evidence)
        print(f"Got {len(matches)} images")
        return context, matches


class AddQueryContextPipeline(BaseComponent):

    n_last_interactions: int = 5
    llm: ChatLLM = Node(default_callback=lambda _: llms.get_default())

    def run(self, question: str, history: list) -> Document:
        messages = [
            SystemMessage(
                content="Below is a history of the conversation so far, and a new "
                "question asked by the user that needs to be answered by searching "
                "in a knowledge base.\nYou have access to a Search index "
                "with 100's of documents.\nGenerate a search query based on the "
                "conversation and the new question.\nDo not include cited source "
                "filenames and document names e.g info.txt or doc.pdf in the search "
                "query terms.\nDo not include any text inside [] or <<>> in the "
                "search query terms.\nDo not include any special characters like "
                "'+'.\nIf the question is not in English, rewrite the query in "
                "the language used in the question.\n If the question contains enough "
                "information, return just the number 1\n If it's unnecessary to do "
                "the searching, return just the number 0."
            ),
            HumanMessage(content="How did crypto do last year?"),
            AIMessage(
                content="Summarize Cryptocurrency Market Dynamics from last year"
            ),
            HumanMessage(content="What are my health plans?"),
            AIMessage(content="Show available health plans"),
        ]
        for human, ai in history[-self.n_last_interactions :]:
            messages.append(HumanMessage(content=human))
            messages.append(AIMessage(content=ai))

        messages.append(HumanMessage(content=f"Generate search query for: {question}"))

        resp = self.llm(messages).text
        if resp == "0":
            return Document(content="")

        if resp == "1":
            return Document(content=question)

        return Document(content=resp)


class FullQAPipeline(BaseReasoning):
    """Question answering pipeline. Handle from question to answer"""

    class Config:
        allow_extra = True

    retrievers: list[BaseComponent]

    evidence_pipeline: PrepareEvidencePipeline = PrepareEvidencePipeline.withx()
    answering_pipeline: AnswerWithContextPipeline = AnswerWithContextPipeline.withx()
    rewrite_pipeline: RewriteQuestionPipeline | None = None
    add_query_context: AddQueryContextPipeline = AddQueryContextPipeline.withx()
    trigger_context: int = 150
    use_rewrite: bool = False

    def retrieve(
        self, message: str, history: list
    ) -> tuple[list[RetrievedDocument], list[Document]]:
        """Retrieve the documents based on the message"""
        # if len(message) < self.trigger_context:
        #     # prefer adding context for short user questions, avoid adding context for
        #     # long questions, as they are likely to contain enough information
        #     # plus, avoid the situation where the original message is already too long
        #     # for the model to handle
        #     query = self.add_query_context(message, history).content
        # else:
        #     query = message
        # print(f"Rewritten query: {query}")
        query = None
        if not query:
            # TODO: previously return [], [] because we think this message as something
            # like "Hello", "I need help"...
            query = message

        docs, doc_ids = [], []
        for idx, retriever in enumerate(self.retrievers):
            retriever_node = self._prepare_child(retriever, f"retriever_{idx}")
            retriever_docs = retriever_node(text=query)
            for doc in retriever_docs:
                if doc.doc_id not in doc_ids:
                    docs.append(doc)
                    doc_ids.append(doc.doc_id)

        info = []
        for doc in docs:
            if doc.metadata.get("type", "") == "image":
                info.append(
                    Document(
                        channel="info",
                        content=Render.collapsible(
                            header=f"<i>{get_header(doc)}</i>",
                            content=Render.image(
                                url=doc.metadata["image_origin"], text=doc.text
                            ),
                            open=True,
                        ),
                    )
                )
            else:
                info.append(
                    Document(
                        channel="info",
                        content=Render.collapsible(
                            header=f"<i>{get_header(doc)}</i>",
                            content=Render.update_preview(Render.table(doc.text), doc),
                            open=True,
                        ),
                    )
                )

        return docs, info

    def _format_retrieval_score_and_doc(
        self,
        doc: Document,
        rendered_doc_content: str,
        open_collapsible: bool = False,
    ) -> str:
        """Format the retrieval score and the document"""
        # score from doc_store (Elasticsearch)
        if is_close(doc.score, -1.0):
            vectorstore_score = ""
            text_search_str = " (full-text search)<br>"
        else:
            vectorstore_score = round(doc.score, 2)
            text_search_str = "<br>"

        llm_reranking_score = (
            round(doc.metadata["llm_trulens_score"], 2)
            if doc.metadata.get("llm_trulens_score") is not None
            else 0.0
        )
        cohere_reranking_score = (
            round(doc.metadata["cohere_reranking_score"], 2)
            if doc.metadata.get("cohere_reranking_score") is not None
            else 0.0
        )
        item_type_prefix = doc.metadata.get("type", "")
        item_type_prefix = item_type_prefix.capitalize()
        if item_type_prefix:
            item_type_prefix += " from "

        rendered_score = Render.collapsible(
            header=f"<b>&emsp;Relevance score</b>: {llm_reranking_score}",
            content="<b>&emsp;&emsp;Vectorstore score:</b>"
            f" {vectorstore_score}"
            f"{text_search_str}"
            "<b>&emsp;&emsp;LLM reranking score:</b>"
            f" {llm_reranking_score}<br>"
            "<b>&emsp;&emsp;Cohere reranking score:</b>"
            f" {cohere_reranking_score}<br>",
        )

        return Render.collapsible(
            header=(
                f"<i>{item_type_prefix}{get_header(doc)}</i>"
                f" [score: {llm_reranking_score}]"
            ),
            content=rendered_score + rendered_doc_content,
            open=open_collapsible,
        )

    def prepare_citations(self, answer, docs) -> tuple[list[Document], list[Document]]:
        """Prepare the citations to show on the UI"""
        with_citation, without_citation = [], []
        spans = defaultdict(list)

        if answer.metadata["citation"] and answer.metadata["citation"].answer:
            for fact_with_evidence in answer.metadata["citation"].answer:
                for quote in fact_with_evidence.substring_quote:
                    matched_excerpts = []
                    for doc in docs:
                        matches = find_text(quote, doc.text)

                        for start, end in matches:
                            if "|" not in doc.text[start:end]:
                                spans[doc.doc_id].append(
                                    {
                                        "start": start,
                                        "end": end,
                                    }
                                )
                                matched_excerpts.append(doc.text[start:end])

                    print("Matched citation:", quote, matched_excerpts),

        id2docs = {doc.doc_id: doc for doc in docs}
        not_detected = set(id2docs.keys()) - set(spans.keys())

        # render highlight spans
        for _id, ss in spans.items():
            if not ss:
                not_detected.add(_id)
                continue
            cur_doc = id2docs[_id]
            ss = sorted(ss, key=lambda x: x["start"])
            text = cur_doc.text[: ss[0]["start"]]
            for idx, span in enumerate(ss):
                text += Render.highlight(cur_doc.text[span["start"] : span["end"]])
                if idx < len(ss) - 1:
                    text += cur_doc.text[span["end"] : ss[idx + 1]["start"]]
            text += cur_doc.text[ss[-1]["end"] :]
            # add to display list
            if cur_doc.metadata.get("type", "") == "image":
                with_citation.append(
                    Document(
                        channel="info",
                        content=self._format_retrieval_score_and_doc(
                            cur_doc,
                            Render.image(
                                url=cur_doc.metadata["image_origin"], text=text
                            ),
                            open_collapsible=True,
                        ),
                    )
                )
            else:
                with_citation.append(
                    Document(
                        channel="info",
                        content=self._format_retrieval_score_and_doc(
                            cur_doc,
                            Render.table(text),
                            open_collapsible=True,
                        ),
                    )
                )
        print("Got {} cited docs".format(len(with_citation)))

        sorted_not_detected_items_with_scores = [
            (id_, id2docs[id_].metadata.get("llm_trulens_score", 0.0))
            for id_ in not_detected
        ]
        sorted_not_detected_items_with_scores.sort(key=lambda x: x[1], reverse=True)

        for id_, _ in sorted_not_detected_items_with_scores:
            doc = id2docs[id_]
            doc_score = doc.metadata.get("llm_trulens_score", 0.0)
            is_open = (
                doc_score > CONTEXT_RELEVANT_WARNING_SCORE and len(with_citation) == 0
            )
            if doc.metadata.get("type", "") == "image":
                without_citation.append(
                    Document(
                        channel="info",
                        content=self._format_retrieval_score_and_doc(
                            doc,
                            Render.image(
                                url=doc.metadata["image_origin"],
                                text=doc.text,
                            ),
                            open_collapsible=is_open,
                        ),
                    )
                )
            else:
                without_citation.append(
                    Document(
                        channel="info",
                        content=self._format_retrieval_score_and_doc(
                            doc,
                            Render.table(doc.text),
                            open_collapsible=is_open,
                        ),
                    )
                )
        return with_citation, without_citation

    async def ainvoke(  # type: ignore
        self, message: str, conv_id: str, history: list, **kwargs  # type: ignore
    ) -> Document:  # type: ignore
        if self.use_rewrite and self.rewrite_pipeline:
            print("Chosen rewrite pipeline", self.rewrite_pipeline)
            rewrite = await self.rewrite_pipeline(question=message)
            message = rewrite.text

        docs, infos = self.retrieve(message, history)
        for _ in infos:
            self.report_output(_)
        await asyncio.sleep(0.1)

        evidence_mode, evidence = self.evidence_pipeline(docs).content
        answer = await self.answering_pipeline(
            question=message,
            history=history,
            evidence=evidence,
            evidence_mode=evidence_mode,
            conv_id=conv_id,
            **kwargs,
        )

        # show the evidence
        with_citation, without_citation = self.prepare_citations(answer, docs)
        if not with_citation and not without_citation:
            self.report_output(Document(channel="info", content="No evidence found.\n"))
        else:
            self.report_output(Document(channel="info", content=None))
            for _ in with_citation:
                self.report_output(_)
            if without_citation:
                for _ in without_citation:
                    self.report_output(_)

        self.report_output(None)
        return answer

    def stream(  # type: ignore
        self, message: str, conv_id: str, history: list, **kwargs  # type: ignore
    ) -> Generator[Document, None, Document]:
        if self.use_rewrite and self.rewrite_pipeline:
            print("Chosen rewrite pipeline", self.rewrite_pipeline)
            message = self.rewrite_pipeline(question=message).text
            print("Rewrite result", message)

        print(f"Retrievers {self.retrievers}")
        # should populate the context
        docs, infos = self.retrieve(message, history)
        print(f"Got {len(docs)} retrieved documents")
        yield from infos

        evidence_mode, evidence = self.evidence_pipeline(docs).content

        def generate_relevant_scores():
            nonlocal docs
            docs = self.retrievers[0].generate_relevant_scores(message, docs)

        # generate relevant score using
        if evidence and self.retrievers:
            scoring_thread = threading.Thread(target=generate_relevant_scores)
            scoring_thread.start()
        else:
            scoring_thread = None

        answer = yield from self.answering_pipeline.stream(
            question=message,
            history=history,
            evidence=evidence,
            evidence_mode=evidence_mode,
            conv_id=conv_id,
            **kwargs,
        )

<<<<<<< HEAD
        # # show the evidence
        # with_citation, without_citation = self.prepare_citations(answer, docs)
        # if not with_citation and not without_citation:
        #     yield Document(channel="info", content="<h5><b>No evidence found.</b></h5>")
        # else:
        #     # clear the Info panel
        #     max_llm_rerank_score = max(
        #         doc.metadata.get("llm_trulens_score", 0.0) for doc in docs
        #     )
        #     # clear previous info
        #     yield Document(channel="info", content=None)
        #
        #     # yield warning message
        #     if max_llm_rerank_score < CONTEXT_RELEVANT_WARNING_SCORE:
        #         yield Document(
        #             channel="info",
        #             content=(
        #                 "<h5>WARNING! Context relevance score is low. "
        #                 "Double check the model answer for correctness.</h5>"
        #             ),
        #         )
        #
        #     # show QA score
        #     qa_score = (
        #         round(answer.metadata["qa_score"], 2)
        #         if answer.metadata.get("qa_score")
        #         else None
        #     )
        #     yield Document(
        #         channel="info",
        #         content=f"<h5>Answer confidence: {qa_score}</h5>",
        #     )
        #
        #     yield from with_citation
        #     if without_citation:
        #         yield from without_citation
=======
        # show the evidence
        if scoring_thread:
            scoring_thread.join()
        with_citation, without_citation = self.prepare_citations(answer, docs)
        if not with_citation and not without_citation:
            yield Document(channel="info", content="<h5><b>No evidence found.</b></h5>")
        else:
            # clear the Info panel
            max_llm_rerank_score = max(
                doc.metadata.get("llm_trulens_score", 0.0) for doc in docs
            )
            # clear previous info
            yield Document(channel="info", content=None)

            # yield warning message
            if max_llm_rerank_score < CONTEXT_RELEVANT_WARNING_SCORE:
                yield Document(
                    channel="info",
                    content=(
                        "<h5>WARNING! Context relevance score is low. "
                        "Double check the model answer for correctness.</h5>"
                    ),
                )

            # show QA score
            qa_score = (
                round(answer.metadata["qa_score"], 2)
                if answer.metadata.get("qa_score")
                else None
            )
            yield Document(
                channel="info",
                content=(f"<h5>Answer confidence: {qa_score}</h5>"),
            )

            yield from with_citation
            if without_citation:
                yield from without_citation
>>>>>>> 5f8bd845

        return answer

    @classmethod
    def get_pipeline(cls, settings, states, retrievers):
        """Get the reasoning pipeline

        Args:
            settings: the settings for the pipeline
            retrievers: the retrievers to use
        """
        prefix = f"reasoning.options.{cls.get_info()['id']}"
        pipeline = cls(
            retrievers=retrievers,
            rewrite_pipeline=RewriteQuestionPipeline(),
        )

        llm_name = settings.get(f"{prefix}.llm", None)
        llm = llms.get(llm_name, llms.get_default())

        # answering pipeline configuration
        answer_pipeline = pipeline.answering_pipeline
        answer_pipeline.llm = llm
        answer_pipeline.citation_pipeline.llm = llm
        answer_pipeline.n_last_interactions = settings[f"{prefix}.n_last_interactions"]
        answer_pipeline.enable_citation = settings[f"{prefix}.highlight_citation"]
        answer_pipeline.system_prompt = settings[f"{prefix}.system_prompt"]
        answer_pipeline.qa_template = settings[f"{prefix}.qa_prompt"]
        answer_pipeline.lang = {"en": "English", "ja": "Japanese"}.get(
            settings["reasoning.lang"], "English"
        )

        pipeline.add_query_context.llm = llm
        pipeline.add_query_context.n_last_interactions = settings[
            f"{prefix}.n_last_interactions"
        ]

        pipeline.trigger_context = settings[f"{prefix}.trigger_context"]
        pipeline.use_rewrite = states.get("app", {}).get("regen", False)
        if pipeline.rewrite_pipeline:
            pipeline.rewrite_pipeline.llm = llm
            pipeline.rewrite_pipeline.lang = {"en": "English", "ja": "Japanese"}.get(
                settings["reasoning.lang"], "English"
            )
        return pipeline

    @classmethod
    def get_user_settings(cls) -> dict:
        from ktem.llms.manager import llms

        llm = ""
        choices = [("(default)", "")]
        try:
            choices += [(_, _) for _ in llms.options().keys()]
        except Exception as e:
            logger.exception(f"Failed to get LLM options: {e}")

        return {
            "llm": {
                "name": "Language model",
                "value": llm,
                "component": "dropdown",
                "choices": choices,
                "special_type": "llm",
                "info": (
                    "The language model to use for generating the answer. If None, "
                    "the application default language model will be used."
                ),
            },
            "highlight_citation": {
                "name": "Highlight Citation",
                "value": True,
                "component": "checkbox",
            },
            "system_prompt": {
                "name": "System Prompt",
                "value": "This is a question answering system",
            },
            "qa_prompt": {
                "name": "QA Prompt (contains {context}, {question}, {lang})",
                "value": DEFAULT_QA_TEXT_PROMPT,
            },
            "n_last_interactions": {
                "name": "Number of interactions to include",
                "value": 5,
                "component": "number",
                "info": "The maximum number of chat interactions to include in the LLM",
            },
            "trigger_context": {
                "name": "Maximum message length for context rewriting",
                "value": 150,
                "component": "number",
                "info": (
                    "The maximum length of the message to trigger context addition. "
                    "Exceeding this length, the message will be used as is."
                ),
            },
        }

    @classmethod
    def get_info(cls) -> dict:
        return {
            "id": "simple",
            "name": "Simple QA",
            "description": (
                "Simple RAG-based question answering pipeline. This pipeline can "
                "perform both keyword search and similarity search to retrieve the "
                "context. After that it includes that context to generate the answer."
            ),
        }


class FullDecomposeQAPipeline(FullQAPipeline):
    def answer_sub_questions(
        self, messages: list, conv_id: str, history: list, **kwargs
    ):
        output_str = ""
        for idx, message in enumerate(messages):
            yield Document(
                channel="chat",
                content=f"<br><b>Sub-question {idx + 1}</b>"
                f"<br>{message}<br><b>Answer</b><br>",
            )
            # should populate the context
            docs, infos = self.retrieve(message, history)
            print(f"Got {len(docs)} retrieved documents")

            yield from infos

            evidence_mode, evidence = self.evidence_pipeline(docs).content
            answer = yield from self.answering_pipeline.stream(
                question=message,
                history=history,
                evidence=evidence,
                evidence_mode=evidence_mode,
                conv_id=conv_id,
                **kwargs,
            )

            output_str += (
                f"Sub-question {idx + 1}-th: '{message}'\nAnswer: '{answer.text}'\n\n"
            )

        return output_str

    def stream(  # type: ignore
        self, message: str, conv_id: str, history: list, **kwargs  # type: ignore
    ) -> Generator[Document, None, Document]:
        sub_question_answer_output = ""
        if self.rewrite_pipeline:
            print("Chosen rewrite pipeline", self.rewrite_pipeline)
            result = self.rewrite_pipeline(question=message)
            print("Rewrite result", result)
            if isinstance(result, Document):
                message = result.text
            elif (
                isinstance(result, list)
                and len(result) > 0
                and isinstance(result[0], Document)
            ):
                yield Document(
                    channel="chat",
                    content="<h4>Sub questions and their answers</h4>",
                )
                sub_question_answer_output = yield from self.answer_sub_questions(
                    [r.text for r in result], conv_id, history, **kwargs
                )

        yield Document(
            channel="chat",
            content=f"<h4>Main question</h4>{message}<br><b>Answer</b><br>",
        )

        # should populate the context
        docs, infos = self.retrieve(message, history)
        print(f"Got {len(docs)} retrieved documents")
        yield from infos

        evidence_mode, evidence = self.evidence_pipeline(docs).content
        answer = yield from self.answering_pipeline.stream(
            question=message,
            history=history,
            evidence=evidence + "\n" + sub_question_answer_output,
            evidence_mode=evidence_mode,
            conv_id=conv_id,
            **kwargs,
        )

        # show the evidence
        with_citation, without_citation = self.prepare_citations(answer, docs)
        if not with_citation and not without_citation:
            yield Document(channel="info", content="<h5><b>No evidence found.</b></h5>")
        else:
            yield Document(channel="info", content=None)
            for _ in with_citation:
                yield _
            if without_citation:
                for _ in without_citation:
                    yield _

        return answer

    @classmethod
    def get_user_settings(cls) -> dict:
        user_settings = super().get_user_settings()
        user_settings["decompose_prompt"] = {
            "name": "Decompose Prompt",
            "value": DecomposeQuestionPipeline.DECOMPOSE_SYSTEM_PROMPT_TEMPLATE,
        }
        return user_settings

    @classmethod
    def get_pipeline(cls, settings, states, retrievers):
        """Get the reasoning pipeline

        Args:
            settings: the settings for the pipeline
            retrievers: the retrievers to use
        """
        prefix = f"reasoning.options.{cls.get_info()['id']}"
        pipeline = cls(
            retrievers=retrievers,
            rewrite_pipeline=DecomposeQuestionPipeline(
                prompt_template=settings.get(f"{prefix}.decompose_prompt")
            ),
        )

        llm_name = settings.get(f"{prefix}.llm", None)
        llm = llms.get(llm_name, llms.get_default())

        # answering pipeline configuration
        answer_pipeline = pipeline.answering_pipeline
        answer_pipeline.llm = llm
        answer_pipeline.citation_pipeline.llm = llm
        answer_pipeline.n_last_interactions = settings[f"{prefix}.n_last_interactions"]
        answer_pipeline.enable_citation = settings[f"{prefix}.highlight_citation"]
        answer_pipeline.system_prompt = settings[f"{prefix}.system_prompt"]
        answer_pipeline.qa_template = settings[f"{prefix}.qa_prompt"]
        answer_pipeline.lang = {"en": "English", "ja": "Japanese"}.get(
            settings["reasoning.lang"], "English"
        )

        pipeline.add_query_context.llm = llm
        pipeline.add_query_context.n_last_interactions = settings[
            f"{prefix}.n_last_interactions"
        ]

        pipeline.trigger_context = settings[f"{prefix}.trigger_context"]
        pipeline.use_rewrite = states.get("app", {}).get("regen", False)
        if pipeline.rewrite_pipeline:
            pipeline.rewrite_pipeline.llm = llm
        return pipeline

    @classmethod
    def get_info(cls) -> dict:
        return {
            "id": "complex",
            "name": "Complex QA",
            "description": (
                "Use multi-step reasoning to decompose a complex question into "
                "multiple sub-questions. This pipeline can "
                "perform both keyword search and similarity search to retrieve the "
                "context. After that it includes that context to generate the answer."
            ),
        }<|MERGE_RESOLUTION|>--- conflicted
+++ resolved
@@ -816,11 +816,17 @@
             **kwargs,
         )
 
-<<<<<<< HEAD
+        # show the evidence
+        if scoring_thread:
+            scoring_thread.join()
+
         # # show the evidence
         # with_citation, without_citation = self.prepare_citations(answer, docs)
         # if not with_citation and not without_citation:
-        #     yield Document(channel="info", content="<h5><b>No evidence found.</b></h5>")
+        # yield Document(
+        #     channel="info",
+        #     content="<h5><b>No evidence found.</b></h5>"
+        # )
         # else:
         #     # clear the Info panel
         #     max_llm_rerank_score = max(
@@ -853,46 +859,6 @@
         #     yield from with_citation
         #     if without_citation:
         #         yield from without_citation
-=======
-        # show the evidence
-        if scoring_thread:
-            scoring_thread.join()
-        with_citation, without_citation = self.prepare_citations(answer, docs)
-        if not with_citation and not without_citation:
-            yield Document(channel="info", content="<h5><b>No evidence found.</b></h5>")
-        else:
-            # clear the Info panel
-            max_llm_rerank_score = max(
-                doc.metadata.get("llm_trulens_score", 0.0) for doc in docs
-            )
-            # clear previous info
-            yield Document(channel="info", content=None)
-
-            # yield warning message
-            if max_llm_rerank_score < CONTEXT_RELEVANT_WARNING_SCORE:
-                yield Document(
-                    channel="info",
-                    content=(
-                        "<h5>WARNING! Context relevance score is low. "
-                        "Double check the model answer for correctness.</h5>"
-                    ),
-                )
-
-            # show QA score
-            qa_score = (
-                round(answer.metadata["qa_score"], 2)
-                if answer.metadata.get("qa_score")
-                else None
-            )
-            yield Document(
-                channel="info",
-                content=(f"<h5>Answer confidence: {qa_score}</h5>"),
-            )
-
-            yield from with_citation
-            if without_citation:
-                yield from without_citation
->>>>>>> 5f8bd845
 
         return answer
 
