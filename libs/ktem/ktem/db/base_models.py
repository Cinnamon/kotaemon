import datetime
import uuid
from typing import Optional

from sqlalchemy import JSON, Column
from sqlmodel import Field, SQLModel
from tzlocal import get_localzone


class BaseConversation(SQLModel):
    """Store the chat conversation between the user and the bot

    Attributes:
        id: canonical id to identify the conversation
        name: human-friendly name of the conversation
        user: the user id
        data_source: the data source of the conversation
        date_created: the date the conversation was created
        date_updated: the date the conversation was updated
    """

    __table_args__ = {"extend_existing": True}

    id: str = Field(
        default_factory=lambda: uuid.uuid4().hex, primary_key=True, index=True
    )
    name: str = Field(
<<<<<<< HEAD
        default_factory=lambda: datetime.datetime.now(get_localzone()).strftime(
            "%Y-%m-%d %H:%M:%S"
=======
        default_factory=lambda: "Untitled - {}".format(
            datetime.datetime.now(get_localzone()).strftime("%Y-%m-%d %H:%M:%S")
>>>>>>> 7e34e434
        )
    )
    user: int = Field(default=0)  # For now we only have one user

    is_public: bool = Field(default=False)

    # contains messages + current files + chat_suggestions
    data_source: dict = Field(default={}, sa_column=Column(JSON))

    date_created: datetime.datetime = Field(
        default_factory=lambda: datetime.datetime.now(get_localzone())
    )
    date_updated: datetime.datetime = Field(
        default_factory=lambda: datetime.datetime.now(get_localzone())
    )


class BaseUser(SQLModel):
    """Store the user information

    Attributes:
        id: canonical id to identify the user
        username: the username of the user
        password: the hashed password of the user
    """

    __table_args__ = {"extend_existing": True}

    id: Optional[int] = Field(default=None, primary_key=True)
    username: str = Field(unique=True)
    username_lower: str = Field(unique=True)
    password: str
    admin: bool = Field(default=False)


class BaseSettings(SQLModel):
    """Record of user settings

    Attributes:
        id: canonical id to identify the settings
        user: the user id
        setting: the user settings (in dict/json format)
    """

    __table_args__ = {"extend_existing": True}

    id: str = Field(
        default_factory=lambda: uuid.uuid4().hex, primary_key=True, index=True
    )
    user: int = Field(default=0)
    setting: dict = Field(default={}, sa_column=Column(JSON))


class BaseIssueReport(SQLModel):
    """Store user-reported issues

    Attributes:
        id: canonical id to identify the issue report
        issues: the issues reported by the user, formatted as a dict
        chat: the conversation id when the user reported the issue
        settings: the user settings at the time of the issue report
        user: the user id
    """

    __table_args__ = {"extend_existing": True}

    id: Optional[int] = Field(default=None, primary_key=True)
    issues: dict = Field(default={}, sa_column=Column(JSON))
    chat: Optional[dict] = Field(default=None, sa_column=Column(JSON))
    settings: Optional[dict] = Field(default=None, sa_column=Column(JSON))
    user: Optional[int] = Field(default=None)<|MERGE_RESOLUTION|>--- conflicted
+++ resolved
@@ -25,13 +25,8 @@
         default_factory=lambda: uuid.uuid4().hex, primary_key=True, index=True
     )
     name: str = Field(
-<<<<<<< HEAD
-        default_factory=lambda: datetime.datetime.now(get_localzone()).strftime(
-            "%Y-%m-%d %H:%M:%S"
-=======
         default_factory=lambda: "Untitled - {}".format(
             datetime.datetime.now(get_localzone()).strftime("%Y-%m-%d %H:%M:%S")
->>>>>>> 7e34e434
         )
     )
     user: int = Field(default=0)  # For now we only have one user
