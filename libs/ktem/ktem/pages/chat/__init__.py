import asyncio
from copy import deepcopy
from typing import Optional

import gradio as gr
from ktem.app import BasePage
from ktem.components import reasonings
from ktem.db.models import Conversation, engine
from sqlmodel import Session, select
from theflow.settings import settings as flowsettings

from kotaemon.base import Document

from .chat_panel import ChatPanel
from .chat_suggestion import ChatSuggestion
from .common import STATE
from .control import ConversationControl
from .report import ReportIssue


class ChatPage(BasePage):
    def __init__(self, app):
        self._app = app
        self._indices_input = []
        self.on_building_ui()

    def on_building_ui(self):
        with gr.Row():
            self.chat_state = gr.State(STATE)
            with gr.Column(scale=1):
                self.chat_control = ConversationControl(self._app)

                if getattr(flowsettings, "KH_FEATURE_CHAT_SUGGESTION", False):
                    self.chat_suggestion = ChatSuggestion(self._app)

                for index in self._app.index_manager.indices:
                    index.selector = None
                    index_ui = index.get_selector_component_ui()
                    if not index_ui:
                        # the index doesn't have a selector UI component
                        continue

                    index_ui.unrender()  # need to rerender later within Accordion
                    with gr.Accordion(label=f"{index.name} Index", open=False):
                        index_ui.render()
                        gr_index = index_ui.as_gradio_component()
                        if gr_index:
                            if isinstance(gr_index, list):
                                index.selector = tuple(
                                    range(
                                        len(self._indices_input),
                                        len(self._indices_input) + len(gr_index),
                                    )
                                )
                                self._indices_input.extend(gr_index)
                            else:
                                index.selector = len(self._indices_input)
                                self._indices_input.append(gr_index)
                        setattr(self, f"_index_{index.id}", index_ui)

                self.report_issue = ReportIssue(self._app)

            with gr.Column(scale=6):
                self.chat_panel = ChatPanel(self._app)

            with gr.Column(scale=3):
                with gr.Accordion(label="Information panel", open=True):
                    self.info_panel = gr.HTML(elem_id="chat-info-panel")

    def on_register_events(self):
        gr.on(
            triggers=[
                self.chat_panel.text_input.submit,
                self.chat_panel.submit_btn.click,
            ],
            fn=self.submit_msg,
            inputs=[
                self.chat_panel.text_input,
                self.chat_panel.chatbot,
                self._app.user_id,
                self.chat_control.conversation_id,
                self.chat_control.conversation_rn,
            ],
            outputs=[
                self.chat_panel.text_input,
                self.chat_panel.chatbot,
                self.chat_control.conversation_id,
                self.chat_control.conversation,
                self.chat_control.conversation_rn,
            ],
            concurrency_limit=20,
            show_progress="hidden",
        ).success(
            fn=self.chat_fn,
            inputs=[
                self.chat_control.conversation_id,
                self.chat_panel.chatbot,
                self._app.settings_state,
                self.chat_state,
            ]
            + self._indices_input,
            outputs=[
                self.chat_panel.chatbot,
                self.info_panel,
                self.chat_state,
            ],
            concurrency_limit=20,
            show_progress="minimal",
        ).then(
            fn=self.update_data_source,
            inputs=[
                self.chat_control.conversation_id,
                self.chat_panel.chatbot,
                self.chat_state,
            ]
            + self._indices_input,
            outputs=None,
            concurrency_limit=20,
        )

        self.chat_panel.regen_btn.click(
            fn=self.regen_fn,
            inputs=[
                self.chat_control.conversation_id,
                self.chat_panel.chatbot,
                self._app.settings_state,
                self.chat_state,
            ]
            + self._indices_input,
            outputs=[
                self.chat_panel.chatbot,
                self.info_panel,
                self.chat_state,
            ],
            concurrency_limit=20,
            show_progress="minimal",
        ).then(
            fn=self.update_data_source,
            inputs=[
                self.chat_control.conversation_id,
                self.chat_panel.chatbot,
                self.chat_state,
            ]
            + self._indices_input,
            outputs=None,
            concurrency_limit=20,
        )

        self.chat_panel.chatbot.like(
            fn=self.is_liked,
            inputs=[self.chat_control.conversation_id],
            outputs=None,
        )

        self.chat_control.btn_new.click(
            self.chat_control.new_conv,
            inputs=self._app.user_id,
            outputs=[self.chat_control.conversation_id, self.chat_control.conversation],
            show_progress="hidden",
        ).then(
            self.chat_control.select_conv,
            inputs=[self.chat_control.conversation],
            outputs=[
                self.chat_control.conversation_id,
                self.chat_control.conversation,
                self.chat_control.conversation_rn,
                self.chat_panel.chatbot,
                self.info_panel,
                self.chat_state,
            ]
            + self._indices_input,
            show_progress="hidden",
        )

        self.chat_control.btn_del.click(
            lambda id: self.toggle_delete(id),
            inputs=[self.chat_control.conversation_id],
            outputs=[self.chat_control._new_delete, self.chat_control._delete_confirm],
        )
        self.chat_control.btn_del_conf.click(
            self.chat_control.delete_conv,
            inputs=[self.chat_control.conversation_id, self._app.user_id],
            outputs=[self.chat_control.conversation_id, self.chat_control.conversation],
            show_progress="hidden",
        ).then(
            self.chat_control.select_conv,
            inputs=[self.chat_control.conversation],
            outputs=[
                self.chat_control.conversation_id,
                self.chat_control.conversation,
                self.chat_control.conversation_rn,
                self.chat_panel.chatbot,
                self.info_panel,
                self.chat_state,
            ]
            + self._indices_input,
            show_progress="hidden",
        ).then(
            lambda: self.toggle_delete(""),
            outputs=[self.chat_control._new_delete, self.chat_control._delete_confirm],
        )
        self.chat_control.btn_del_cnl.click(
            lambda: self.toggle_delete(""),
            outputs=[self.chat_control._new_delete, self.chat_control._delete_confirm],
        )
        self.chat_control.conversation_rn_btn.click(
            self.chat_control.rename_conv,
            inputs=[
                self.chat_control.conversation_id,
                self.chat_control.conversation_rn,
                self._app.user_id,
            ],
            outputs=[self.chat_control.conversation, self.chat_control.conversation],
            show_progress="hidden",
        )

        self.chat_control.conversation.select(
            self.chat_control.select_conv,
            inputs=[self.chat_control.conversation],
            outputs=[
                self.chat_control.conversation_id,
                self.chat_control.conversation,
                self.chat_control.conversation_rn,
                self.chat_panel.chatbot,
                self.info_panel,
                self.chat_state,
            ]
            + self._indices_input,
            show_progress="hidden",
        ).then(
            lambda: self.toggle_delete(""),
            outputs=[self.chat_control._new_delete, self.chat_control._delete_confirm],
        )

        self.report_issue.report_btn.click(
            self.report_issue.report,
            inputs=[
                self.report_issue.correctness,
                self.report_issue.issues,
                self.report_issue.more_detail,
                self.chat_control.conversation_id,
                self.chat_panel.chatbot,
                self._app.settings_state,
                self._app.user_id,
                self.info_panel,
                self.chat_state,
            ]
            + self._indices_input,
            outputs=None,
        )
        if getattr(flowsettings, "KH_FEATURE_CHAT_SUGGESTION", False):
            self.chat_suggestion.example.select(
                self.chat_suggestion.select_example,
                outputs=[self.chat_panel.text_input],
                show_progress="hidden",
            )

    def submit_msg(self, chat_input, chat_history, user_id, conv_id, conv_name):
        """Submit a message to the chatbot"""
        if not chat_input:
            raise ValueError("Input is empty")

        if not conv_id:
            id_, update = self.chat_control.new_conv(user_id)
            with Session(engine) as session:
                statement = select(Conversation).where(Conversation.id == id_)
                name = session.exec(statement).one().name
                new_conv_id = id_
                conv_update = update
                new_conv_name = name
        else:
            new_conv_id = conv_id
            conv_update = gr.update()
            new_conv_name = conv_name

        return (
            "",
            chat_history + [(chat_input, None)],
            new_conv_id,
            conv_update,
            new_conv_name,
        )

    def toggle_delete(self, conv_id):
        if conv_id:
            return gr.update(visible=False), gr.update(visible=True)
        else:
            return gr.update(visible=True), gr.update(visible=False)

    def on_subscribe_public_events(self):
        if self._app.f_user_management:
            self._app.subscribe_event(
                name="onSignIn",
                definition={
                    "fn": self.chat_control.reload_conv,
                    "inputs": [self._app.user_id],
                    "outputs": [self.chat_control.conversation],
                    "show_progress": "hidden",
                },
            )

            self._app.subscribe_event(
                name="onSignOut",
                definition={
                    "fn": lambda: self.chat_control.select_conv(""),
                    "outputs": [
                        self.chat_control.conversation_id,
                        self.chat_control.conversation,
                        self.chat_control.conversation_rn,
                        self.chat_panel.chatbot,
                        self.info_panel,
                    ]
                    + self._indices_input,
                    "show_progress": "hidden",
                },
            )

    def update_data_source(self, convo_id, messages, state, *selecteds):
        """Update the data source"""
        if not convo_id:
            gr.Warning("No conversation selected")
            return

        selecteds_ = {}
        for index in self._app.index_manager.indices:
            if index.selector is None:
                continue
            if isinstance(index.selector, int):
                selecteds_[str(index.id)] = selecteds[index.selector]
            else:
                selecteds_[str(index.id)] = [selecteds[i] for i in index.selector]

        with Session(engine) as session:
            statement = select(Conversation).where(Conversation.id == convo_id)
            result = session.exec(statement).one()

            data_source = result.data_source
            result.data_source = {
                "selected": selecteds_,
                "messages": messages,
                "state": state,
                "likes": deepcopy(data_source.get("likes", [])),
            }
            session.add(result)
            session.commit()

    def is_liked(self, convo_id, liked: gr.LikeData):
        with Session(engine) as session:
            statement = select(Conversation).where(Conversation.id == convo_id)
            result = session.exec(statement).one()

            data_source = deepcopy(result.data_source)
            likes = data_source.get("likes", [])
            likes.append([liked.index, liked.value, liked.liked])
            data_source["likes"] = likes

            result.data_source = data_source
            session.add(result)
            session.commit()

    def create_pipeline(self, settings: dict, state: dict, *selecteds):
        """Create the pipeline from settings

        Args:
            settings: the settings of the app
            is_regen: whether the regen button is clicked
            selected: the list of file ids that will be served as context. If None, then
                consider using all files

        Returns:
            - the pipeline objects
        """
        reasoning_mode = settings["reasoning.use"]
        reasoning_cls = reasonings[reasoning_mode]
        reasoning_id = reasoning_cls.get_info()["id"]

        # get retrievers
        retrievers = []
        for index in self._app.index_manager.indices:
            index_selected = []
            if isinstance(index.selector, int):
                index_selected = selecteds[index.selector]
            if isinstance(index.selector, tuple):
                for i in index.selector:
                    index_selected.append(selecteds[i])
            iretrievers = index.get_retriever_pipelines(settings, index_selected)
            retrievers += iretrievers

        # prepare states
        reasoning_state = {
            "app": deepcopy(state["app"]),
            "pipeline": deepcopy(state.get(reasoning_id, {})),
        }

        pipeline = reasoning_cls.get_pipeline(settings, reasoning_state, retrievers)

        return pipeline, reasoning_state

    def chat_fn(self, conversation_id, chat_history, settings, state, *selecteds):
        """Chat function"""
        chat_input = chat_history[-1][0]
        chat_history = chat_history[:-1]

        queue: asyncio.Queue[Optional[dict]] = asyncio.Queue()

        # construct the pipeline
        pipeline, reasoning_state = self.create_pipeline(settings, state, *selecteds)
        pipeline.set_output_queue(queue)

        text, refs = "", ""

        yield chat_history + [(chat_input, text or "Thinking ...")], refs, state

        len_ref = -1  # for logging purpose
        msg_placeholder = getattr(
            flowsettings, "KH_CHAT_MSG_PLACEHOLDER", "Thinking ..."
        )

<<<<<<< HEAD
        for response in pipeline.stream(chat_input, conversation_id, chat_history):

            if not isinstance(response, Document):
=======
        print(msg_placeholder)
        while True:
            try:
                response = queue.get_nowait()
            except Exception:
                state[pipeline.get_info()["id"]] = reasoning_state["pipeline"]
                yield chat_history + [
                    (chat_input, text or msg_placeholder)
                ], refs, state
>>>>>>> e187e23d
                continue

            if response.channel is None:
                continue

            if response.channel == "chat":
                if response.content is None:
                    text = ""
                else:
                    text += response.content

            if response.channel == "info":
                if response.content is None:
                    refs = ""
                else:
                    refs += response.content

            if len(refs) > len_ref:
                print(f"Len refs: {len(refs)}")
                len_ref = len(refs)

            state[pipeline.get_info()["id"]] = reasoning_state["pipeline"]
            yield chat_history + [(chat_input, text or "Thinking ...")], refs, state

    def regen_fn(self, conversation_id, chat_history, settings, state, *selecteds):
        """Regen function"""
        if not chat_history:
            gr.Warning("Empty chat")
            yield chat_history, "", state
            return

        state["app"]["regen"] = True
        for chat, refs, state in self.chat_fn(
            conversation_id, chat_history, settings, state, *selecteds
        ):
            new_state = deepcopy(state)
            new_state["app"]["regen"] = False
            yield chat, refs, new_state

        state["app"]["regen"] = False<|MERGE_RESOLUTION|>--- conflicted
+++ resolved
@@ -408,29 +408,17 @@
         pipeline.set_output_queue(queue)
 
         text, refs = "", ""
-
-        yield chat_history + [(chat_input, text or "Thinking ...")], refs, state
-
-        len_ref = -1  # for logging purpose
         msg_placeholder = getattr(
             flowsettings, "KH_CHAT_MSG_PLACEHOLDER", "Thinking ..."
         )
-
-<<<<<<< HEAD
+        print(msg_placeholder)
+        yield chat_history + [(chat_input, text or msg_placeholder)], refs, state
+
+        len_ref = -1  # for logging purpose
+
         for response in pipeline.stream(chat_input, conversation_id, chat_history):
 
             if not isinstance(response, Document):
-=======
-        print(msg_placeholder)
-        while True:
-            try:
-                response = queue.get_nowait()
-            except Exception:
-                state[pipeline.get_info()["id"]] = reasoning_state["pipeline"]
-                yield chat_history + [
-                    (chat_input, text or msg_placeholder)
-                ], refs, state
->>>>>>> e187e23d
                 continue
 
             if response.channel is None:
