--- conflicted
+++ resolved
@@ -278,16 +278,12 @@
             if "output" in response:
                 text += response["output"]
             if "evidence" in response:
-<<<<<<< HEAD
-                refs += response["evidence"]
-            if "chat_input" in response:
-                chat_input = response["chat_input"]
-=======
                 if response["evidence"] is None:
                     refs = ""
                 else:
                     refs += response["evidence"]
->>>>>>> 2950e6ed
+            if "chat_input" in response:
+                chat_input = response["chat_input"]
 
             if len(refs) > len_ref:
                 print(f"Len refs: {len(refs)}")
