--- conflicted
+++ resolved
@@ -7,10 +7,7 @@
 from kotaemon.base import Document
 from kotaemon.embeddings import (
     AzureOpenAIEmbeddings,
-<<<<<<< HEAD
-=======
     FastEmbedEmbeddings,
->>>>>>> e75354d4
     LCAzureOpenAIEmbeddings,
     LCCohereEmbdeddings,
     LCHuggingFaceEmbeddings,
@@ -22,8 +19,6 @@
 
 with open(Path(__file__).parent / "resources" / "embedding_openai.json") as f:
     openai_embedding = CreateEmbeddingResponse.model_validate(json.load(f))
-<<<<<<< HEAD
-=======
 
 
 def assert_embedding_result(output):
@@ -31,7 +26,6 @@
     assert isinstance(output[0], Document)
     assert isinstance(output[0].embedding, list)
     assert isinstance(output[0].embedding[0], float)
->>>>>>> e75354d4
 
 
 @patch(
