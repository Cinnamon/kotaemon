--- conflicted
+++ resolved
@@ -73,20 +73,14 @@
     "fastembed",
     "googlesearch-python>=1.2.4,<1.3",
     "llama-cpp-python<0.2.8",
-<<<<<<< HEAD
+    "llama-index>=0.10.40,<0.11.0",
+    "llama-index-vector-stores-milvus",
     "llama-index-vector-stores-qdrant",
     "python-docx>=1.1.0,<1.2",
     "sentence-transformers",
     "tabulate",
     "unstructured>=0.15.8,<0.16",
     "wikipedia>=1.4.0,<1.5",
-=======
-    "sentence-transformers",
-    "wikipedia>=1.4.0,<1.5",
-    "llama-index>=0.10.40,<0.11.0",
-    "llama-index-vector-stores-milvus",
-    "llama-index-vector-stores-qdrant",
->>>>>>> 1522a3ab
 ]
 dev = [
     "black",
