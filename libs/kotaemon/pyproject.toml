--- conflicted
+++ resolved
@@ -39,17 +39,12 @@
     "pandas>=2.2.2,<2.3",
     "plotly",
     "PyMuPDF>=1.23",
-<<<<<<< HEAD
-    "html2text==2024.2.26",
-    "cohere>=5.3.2,<5.4",
-    "unstructured==0.15.8"
-=======
     "pypdf>=4.2.0,<4.3",
     "python-dotenv>=1.0.1,<1.1",
     "tenacity>=8.2.3,<8.3",
     "theflow>=0.8.6,<0.9.0",
     "trogon>=0.5.0,<0.6",
->>>>>>> 17087683
+    "unstructured==0.15.8"
 ]
 readme = "README.md"
 authors = [
