# build backand and build dependencies
[build-system]
requires = ["setuptools >= 61.0", "wheel", "setuptools-git-versioning>=2.0,<3"]
build-backend = "setuptools.build_meta"

[tool.setuptools]
include-package-data = false
packages.find.include = ["kotaemon*"]
packages.find.exclude = ["tests*", "env*"]

[tool.setuptools-git-versioning]
enabled = true
dev_template = "{tag}"
dirty_template = "{tag}"
tag_filter = "v?\\d+(\\.\\d+)*.*"

# metadata and dependencies
[project]
name = "kotaemon"
dynamic = ["version"]
requires-python = ">= 3.10"
description = "Kotaemon core library for AI development."
dependencies = [
    "azure-ai-documentintelligence",
    "beautifulsoup4>=4.12.3,<4.13",
    "click>=8.1.7,<9",
    "cohere>=5.3.2,<6",
    "cookiecutter>=2.6.0,<2.7",
    "fast_langdetect",
    "fastapi<=0.112.1",
    "gradio>=4.31.0,<4.40",
    "html2text==2024.2.26",
    "langchain>=0.1.16,<0.2.0",
    "langchain-anthropic",
    "langchain-community>=0.0.34,<0.1.0",
    "langchain-openai>=0.1.4,<0.2.0",
<<<<<<< HEAD
    "langchain-anthropic",
    "langchain-cohere",
=======
>>>>>>> a865e2b0
    "llama-hub>=0.0.79,<0.1.0",
    "llama-index>=0.10.40,<0.11.0",
    "llama-index-vector-stores-chroma>=0.1.9",
    "llama-index-vector-stores-lancedb",
<<<<<<< HEAD
=======
    "llama-index-vector-stores-milvus",
    "llama-index-vector-stores-qdrant",
>>>>>>> a865e2b0
    "openai>=1.23.6,<2",
    "openpyxl>=3.1.2,<3.2",
    "opentelemetry-exporter-otlp-proto-grpc>=1.25.0", # https://github.com/chroma-core/chroma/issues/2571
    "pandas>=2.2.2,<2.3",
    "plotly",
    "PyMuPDF>=1.23",
    "pypdf>=4.2.0,<4.3",
    "python-decouple", # for theflow
    "python-docx>=1.1.0,<1.2",
    "python-dotenv>=1.0.1,<1.1",
    "tenacity>=8.2.3,<8.3",
    "theflow>=0.8.6,<0.9.0",
    "trogon>=0.5.0,<0.6",
]
readme = "README.md"
authors = [
    { name = "@trducng", email = "john@cinnamon.is" },
    { name = "@lone17", email = "ian@cinnamon.is" },
    { name = "@taprosoft", email = "tadashi@cinnamon.is" },
    { name = "@cin-albert", email = "albert@cinnamon.is" },
]
classifiers = [
    "Programming Language :: Python :: 3",
    "Operating System :: OS Independent",
]

[project.optional-dependencies]
adv = [
    "duckduckgo-search>=6.1.0,<6.2",
    "elasticsearch>=8.13.0,<8.14",
    "fastembed",
    "googlesearch-python>=1.2.4,<1.3",
    "llama-cpp-python<0.2.8",
<<<<<<< HEAD
    "fastembed",
    "llama-index-vector-stores-qdrant",
    "llama-index-vector-stores-milvus",
=======
    "sentence-transformers",
    "wikipedia>=1.4.0,<1.5",
>>>>>>> a865e2b0
]
dev = [
    "black",
    "coverage",
    "flake8",
    "ipython",
    "pre-commit",
    "pytest",
    "pytest-mock",
    "sphinx",
]
all = ["kotaemon[adv,dev]"]

[project.scripts]
kotaemon = "kotaemon.cli:main"<|MERGE_RESOLUTION|>--- conflicted
+++ resolved
@@ -34,20 +34,14 @@
     "langchain-anthropic",
     "langchain-community>=0.0.34,<0.1.0",
     "langchain-openai>=0.1.4,<0.2.0",
-<<<<<<< HEAD
     "langchain-anthropic",
     "langchain-cohere",
-=======
->>>>>>> a865e2b0
     "llama-hub>=0.0.79,<0.1.0",
     "llama-index>=0.10.40,<0.11.0",
     "llama-index-vector-stores-chroma>=0.1.9",
     "llama-index-vector-stores-lancedb",
-<<<<<<< HEAD
-=======
     "llama-index-vector-stores-milvus",
     "llama-index-vector-stores-qdrant",
->>>>>>> a865e2b0
     "openai>=1.23.6,<2",
     "openpyxl>=3.1.2,<3.2",
     "opentelemetry-exporter-otlp-proto-grpc>=1.25.0", # https://github.com/chroma-core/chroma/issues/2571
@@ -81,14 +75,8 @@
     "fastembed",
     "googlesearch-python>=1.2.4,<1.3",
     "llama-cpp-python<0.2.8",
-<<<<<<< HEAD
-    "fastembed",
-    "llama-index-vector-stores-qdrant",
-    "llama-index-vector-stores-milvus",
-=======
     "sentence-transformers",
     "wikipedia>=1.4.0,<1.5",
->>>>>>> a865e2b0
 ]
 dev = [
     "black",
